--- conflicted
+++ resolved
@@ -57,11 +57,7 @@
     private final @CheckForNull String colorMapName;
     private final @Nonnull List<AnsiAttributeElement> openTags;
 
-<<<<<<< HEAD
-    private ColorConsoleAnnotator(String colorMapName, List<AnsiAttributeElement> openTags) {
-=======
-    ColorConsoleAnnotator(String colorMapName, @Nonnull List<AnsiAttributeElement> openTags) {
->>>>>>> 9aed68a1
+    private ColorConsoleAnnotator(String colorMapName, @Nonnull List<AnsiAttributeElement> openTags) {
         this.colorMapName = colorMapName;
         this.openTags = openTags;
         LOGGER.log(Level.FINE, "creating annotator with colorMapName={0} openTags={1}", new Object[] { colorMapName, openTags });
@@ -72,8 +68,7 @@
     }
 
     @Override
-<<<<<<< HEAD
-    public ConsoleAnnotator<Object> annotate(Object context, MarkupText text) {
+    public ConsoleAnnotator<Object> annotate(@Nonnull Object context, MarkupText text) {
         String actualColorMapName;
         if (colorMapName == null) {
             actualColorMapName = colorMapNameFor(context);
@@ -83,9 +78,6 @@
         } else {
             actualColorMapName = colorMapName;
         }
-=======
-    public ConsoleAnnotator<Object> annotate(@Nonnull Object context, MarkupText text) {
->>>>>>> 9aed68a1
         String s = text.getText();
         List<AnsiAttributeElement> nextOpenTags = openTags;
         AnsiColorMap colorMap = Jenkins.get().getDescriptorByType(AnsiColorBuildWrapper.DescriptorImpl.class).getColorMap(actualColorMapName);
