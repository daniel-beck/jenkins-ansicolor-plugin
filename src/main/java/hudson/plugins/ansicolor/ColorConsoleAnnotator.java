/*
 * The MIT License
 *
 * Copyright 2018 CloudBees, Inc.
 *
 * Permission is hereby granted, free of charge, to any person obtaining a copy
 * of this software and associated documentation files (the "Software"), to deal
 * in the Software without restriction, including without limitation the rights
 * to use, copy, modify, merge, publish, distribute, sublicense, and/or sell
 * copies of the Software, and to permit persons to whom the Software is
 * furnished to do so, subject to the following conditions:
 *
 * The above copyright notice and this permission notice shall be included in
 * all copies or substantial portions of the Software.
 *
 * THE SOFTWARE IS PROVIDED "AS IS", WITHOUT WARRANTY OF ANY KIND, EXPRESS OR
 * IMPLIED, INCLUDING BUT NOT LIMITED TO THE WARRANTIES OF MERCHANTABILITY,
 * FITNESS FOR A PARTICULAR PURPOSE AND NONINFRINGEMENT. IN NO EVENT SHALL THE
 * AUTHORS OR COPYRIGHT HOLDERS BE LIABLE FOR ANY CLAIM, DAMAGES OR OTHER
 * LIABILITY, WHETHER IN AN ACTION OF CONTRACT, TORT OR OTHERWISE, ARISING FROM,
 * OUT OF OR IN CONNECTION WITH THE SOFTWARE OR THE USE OR OTHER DEALINGS IN
 * THE SOFTWARE.
 */

package hudson.plugins.ansicolor;

import hudson.Extension;
import hudson.MarkupText;
import hudson.console.ConsoleAnnotator;
import hudson.console.ConsoleAnnotatorFactory;
import hudson.model.Queue;
import hudson.model.Run;
import java.io.IOException;
import java.util.Collections;
import java.util.List;
import java.util.logging.Level;
import java.util.logging.Logger;
import javax.annotation.Nonnull;
import jenkins.model.Jenkins;
import org.apache.commons.io.output.CountingOutputStream;
import org.apache.commons.io.output.NullOutputStream;
import org.apache.commons.lang.StringEscapeUtils;
import org.jenkinsci.plugins.workflow.flow.FlowExecutionOwner;
import org.jenkinsci.plugins.workflow.graph.FlowNode;

/**
 * Applies ANSI coloration to log files where requested.
 */
final class ColorConsoleAnnotator extends ConsoleAnnotator<Object> {

    private static final Logger LOGGER = Logger.getLogger(ColorConsoleAnnotator.class.getName());

    private static final long serialVersionUID = 1;

    private final String colorMapName;
    private final String charset;
    private final @Nonnull List<AnsiAttributeElement> openTags;

    ColorConsoleAnnotator(String colorMapName, String charset, List<AnsiAttributeElement> openTags) {
        this.colorMapName = colorMapName;
        this.charset = charset;
        this.openTags = openTags;
        LOGGER.log(Level.FINE, "creating annotator with colorMapName={0} charset={1} openTags={2}", new Object[] { colorMapName, charset, openTags });
    }

    ColorConsoleAnnotator(String colorMapName, String charset) {
        this(colorMapName, charset, Collections.emptyList());
    }

    @Override
    public ConsoleAnnotator<Object> annotate(Object context, MarkupText text) {
        String s = text.getText();
        List<AnsiAttributeElement> nextOpenTags = openTags;
        // TODO: As a performance improvement, we could create a branch where `s.indexOf('\u001B') == -1` but other
        // conditions are true that surrounds the text in the appropriate tags without going through AnsiHtmlOutputStream.
        AnsiColorMap colorMap = Jenkins.get().getDescriptorByType(AnsiColorBuildWrapper.DescriptorImpl.class).getColorMap(colorMapName);
        if (s.indexOf('\u001B') != -1 || !openTags.isEmpty() || colorMap.getDefaultBackground() != null || colorMap.getDefaultForeground() != null) {
            CountingOutputStream outgoing = new CountingOutputStream(new NullOutputStream());
            class EmitterImpl implements AnsiAttributeElement.Emitter {
                CountingOutputStream incoming;
                int adjustment;
                int lastPoint = -1; // multiple HTML tags may be emitted for one control sequence
                @Override
                public void emitHtml(String html) {
<<<<<<< HEAD
                    int inCount = incoming.getCount();
                    // All ANSI escapes sequences contain at least 2 bytes on modern platforms, so any HTML emitted
                    // directly after the first byte is received is due to the initialization process of the stream and
                    // belongs at position 0 (i.e. default background/foreground colors).
                    if (inCount == 1) {
                        inCount = 0;
                    }
                    LOGGER.log(Level.FINEST, "emitting {0} @{1}/{2}", new Object[] { html, inCount, text.getText().length() });
                    text.addMarkup(inCount, html);
                    if (inCount != lastPoint) {
                        lastPoint = inCount;
                        int hide = inCount - outgoing.getCount() - adjustment;
                        // If openTags is not empty, but there are no escape sequences directly on this line, or if we
                        // are emitting closing tags when closing the stream, there is nothing to hide.
                        if (hide != 0) {
                            LOGGER.log(Level.FINEST, "hiding {0} @{1}", new Object[] { hide, outgoing.getCount() + adjustment });
                            text.addMarkup(outgoing.getCount() + adjustment, outgoing.getCount() + adjustment + hide, "<span style=\"display: none\">", "</span>");
                            adjustment += hide;
                        }
=======
                    LOGGER.finest("emitting " + html + " @" + incoming.getCount());
                    text.addMarkup(incoming.getCount(), html);
                    if (incoming.getCount() != lastPoint) {
                        lastPoint = incoming.getCount();
                        int hide = incoming.getCount() - outgoing.getCount() - adjustment;
                        LOGGER.finest("hiding " + hide + " @" + (outgoing.getCount() + adjustment));
                        text.addMarkup(outgoing.getCount() + adjustment, outgoing.getCount() + adjustment + hide, "<!--", "-->");
                        adjustment += hide;
>>>>>>> 3f094600
                    }
                }
                public void emitHtmlDirect(String html) {
                    text.addMarkup(incoming.getCount(), html);
                }
            }
            EmitterImpl emitter = new EmitterImpl();
            // We need to reopen tags that were still open at the end of the previous line so the stream's state is
            // correct in case those tags are closed in the middle of this line.
            try (AnsiHtmlOutputStream ansiOs = new AnsiHtmlOutputStream(outgoing, colorMap, emitter, openTags);
                    CountingOutputStream incoming = new CountingOutputStream(ansiOs)) {
                emitter.incoming = incoming;
                // We need to write one UTF-16 code unit at a time so that byte offsets match Java character offsets when inserting HTML.
                for (int i = 0; i < s.length(); i++) {
                    // TODO: Do we need to switch to using code points to support Unicode characters outside of the BMP?
                    char c = s.charAt(i);
                    if ((c & 0xFF00) != 0) {
                        incoming.write(new byte[] { (byte) ((c & 0xFF00) >> 1), (byte) (c & 0x00FF) });
                    } else {
                        incoming.write((byte) c);
                    }
                }
                nextOpenTags = ansiOs.getOpenTags();
                if (colorMap.getDefaultBackground() != null || colorMap.getDefaultForeground() != null) {
                    // The default color scheme will be opened automatically at the beginning of the stream on the next
                    // line, so we don't want to duplicate it.
                    nextOpenTags.remove(0);
                }
                // Tags open at the end of the line are closed when the stream is closed by the try-with-resources block.
            } catch (IOException x) {
                LOGGER.log(Level.WARNING, null, x);
            }
            LOGGER.finer(() -> "\"" + StringEscapeUtils.escapeJava(s) + "\" → \"" + StringEscapeUtils.escapeJava(text.toString(true)) + "\"");
        }
        return openTags == nextOpenTags
                ? this
                : new ColorConsoleAnnotator(colorMapName, charset, nextOpenTags);
    }

    private Object readResolve() {
        // Compatibility for instances serialized before the openTags field was added.
        if (openTags == null) {
            return new ColorConsoleAnnotator(colorMapName, charset);
        } else {
            return this;
        }
    }

    @Extension
    public static final class Factory extends ConsoleAnnotatorFactory<Object> {

        @Override
        public ConsoleAnnotator<Object> newInstance(Object context) {
            LOGGER.log(Level.FINE, "context={0}", context);
            if (context instanceof Run) {
                ColorizedAction action = ((Run) context).getAction(ColorizedAction.class);
                if (action != null) {
                    return new ColorConsoleAnnotator(action.colorMapName, ((Run) context).getCharset().name());
                }
            } else if (Jenkins.get().getPlugin("workflow-api") != null && context instanceof FlowNode) {
                FlowNode node = (FlowNode) context;
                FlowExecutionOwner owner = node.getExecution().getOwner();
                if (owner != null) {
                    Queue.Executable exec = null;
                    try {
                        exec = owner.getExecutable();
                    } catch (IOException x) {
                        LOGGER.log(Level.WARNING, null, x);
                    }
                    if (exec instanceof Run) {
                        ColorizedAction action = ((Run) exec).getAction(ColorizedAction.class);
                        if (action != null) {
                            return new ColorConsoleAnnotator(action.colorMapName, /* JEP-206 */ "UTF-8");
                        }
                    }
                }
            }
            return null;
        }

    }

}<|MERGE_RESOLUTION|>--- conflicted
+++ resolved
@@ -82,7 +82,6 @@
                 int lastPoint = -1; // multiple HTML tags may be emitted for one control sequence
                 @Override
                 public void emitHtml(String html) {
-<<<<<<< HEAD
                     int inCount = incoming.getCount();
                     // All ANSI escapes sequences contain at least 2 bytes on modern platforms, so any HTML emitted
                     // directly after the first byte is received is due to the initialization process of the stream and
@@ -99,19 +98,9 @@
                         // are emitting closing tags when closing the stream, there is nothing to hide.
                         if (hide != 0) {
                             LOGGER.log(Level.FINEST, "hiding {0} @{1}", new Object[] { hide, outgoing.getCount() + adjustment });
-                            text.addMarkup(outgoing.getCount() + adjustment, outgoing.getCount() + adjustment + hide, "<span style=\"display: none\">", "</span>");
+                            text.addMarkup(outgoing.getCount() + adjustment, outgoing.getCount() + adjustment + hide, "<!--", "-->");
                             adjustment += hide;
                         }
-=======
-                    LOGGER.finest("emitting " + html + " @" + incoming.getCount());
-                    text.addMarkup(incoming.getCount(), html);
-                    if (incoming.getCount() != lastPoint) {
-                        lastPoint = incoming.getCount();
-                        int hide = incoming.getCount() - outgoing.getCount() - adjustment;
-                        LOGGER.finest("hiding " + hide + " @" + (outgoing.getCount() + adjustment));
-                        text.addMarkup(outgoing.getCount() + adjustment, outgoing.getCount() + adjustment + hide, "<!--", "-->");
-                        adjustment += hide;
->>>>>>> 3f094600
                     }
                 }
                 public void emitHtmlDirect(String html) {
