/*
 * The MIT License
 *
 * Copyright 2018 CloudBees, Inc.
 *
 * Permission is hereby granted, free of charge, to any person obtaining a copy
 * of this software and associated documentation files (the "Software"), to deal
 * in the Software without restriction, including without limitation the rights
 * to use, copy, modify, merge, publish, distribute, sublicense, and/or sell
 * copies of the Software, and to permit persons to whom the Software is
 * furnished to do so, subject to the following conditions:
 *
 * The above copyright notice and this permission notice shall be included in
 * all copies or substantial portions of the Software.
 *
 * THE SOFTWARE IS PROVIDED "AS IS", WITHOUT WARRANTY OF ANY KIND, EXPRESS OR
 * IMPLIED, INCLUDING BUT NOT LIMITED TO THE WARRANTIES OF MERCHANTABILITY,
 * FITNESS FOR A PARTICULAR PURPOSE AND NONINFRINGEMENT. IN NO EVENT SHALL THE
 * AUTHORS OR COPYRIGHT HOLDERS BE LIABLE FOR ANY CLAIM, DAMAGES OR OTHER
 * LIABILITY, WHETHER IN AN ACTION OF CONTRACT, TORT OR OTHERWISE, ARISING FROM,
 * OUT OF OR IN CONNECTION WITH THE SOFTWARE OR THE USE OR OTHER DEALINGS IN
 * THE SOFTWARE.
 */

package hudson.plugins.ansicolor;

import hudson.Extension;
import hudson.MarkupText;
import hudson.console.ConsoleAnnotator;
import hudson.console.ConsoleAnnotatorFactory;
import hudson.model.Queue;
import hudson.model.Run;
import java.io.IOException;
import java.util.Collections;
import java.util.List;
import java.util.logging.Level;
import java.util.logging.Logger;
import javax.annotation.Nonnull;
import jenkins.model.Jenkins;
import org.apache.commons.io.output.CountingOutputStream;
import org.apache.commons.io.output.NullOutputStream;
import org.apache.commons.lang.StringEscapeUtils;
import org.jenkinsci.plugins.workflow.flow.FlowExecutionOwner;
import org.jenkinsci.plugins.workflow.graph.FlowNode;

/**
 * Applies ANSI coloration to log files where requested.
 */
final class ColorConsoleAnnotator extends ConsoleAnnotator<Object> {

    private static final Logger LOGGER = Logger.getLogger(ColorConsoleAnnotator.class.getName());

    private static final long serialVersionUID = 1;

    private final String colorMapName;
<<<<<<< HEAD
    private final String charset;
    private final @Nonnull List<AnsiAttributeElement> openTags;

    ColorConsoleAnnotator(String colorMapName, String charset, List<AnsiAttributeElement> openTags) {
        this.colorMapName = colorMapName;
        this.charset = charset;
        this.openTags = openTags;
        LOGGER.log(Level.FINE, "creating annotator with colorMapName={0} charset={1} openTags={2}", new Object[] { colorMapName, charset, openTags });
    }

    ColorConsoleAnnotator(String colorMapName, String charset) {
        this(colorMapName, charset, Collections.emptyList());
=======

    ColorConsoleAnnotator(String colorMapName) {
        this.colorMapName = colorMapName;
        LOGGER.fine("creating annotator with colorMapName=" + colorMapName);
>>>>>>> d425b663
    }

    @Override
    public ConsoleAnnotator<Object> annotate(Object context, MarkupText text) {
        String s = text.getText();
        List<AnsiAttributeElement> nextOpenTags = openTags;
        // TODO: As a performance improvement, we could create a branch where `s.indexOf('\u001B') == -1` but other
        // conditions are true that surrounds the text in the appropriate tags without going through AnsiHtmlOutputStream.
        AnsiColorMap colorMap = Jenkins.get().getDescriptorByType(AnsiColorBuildWrapper.DescriptorImpl.class).getColorMap(colorMapName);
        if (s.indexOf('\u001B') != -1 || !openTags.isEmpty() || colorMap.getDefaultBackground() != null || colorMap.getDefaultForeground() != null) {
            CountingOutputStream outgoing = new CountingOutputStream(new NullOutputStream());
            class EmitterImpl implements AnsiAttributeElement.Emitter {
                CountingOutputStream incoming;
                int multiByteCharAdjustment;
                int hiddenCharAdjustment;
                int lastPoint = -1; // multiple HTML tags may be emitted for one control sequence
                @Override
                public void emitHtml(String html) {
<<<<<<< HEAD
                    int inCount = incoming.getCount() - multiByteCharAdjustment;
                    int outCount = outgoing.getCount() - multiByteCharAdjustment + hiddenCharAdjustment;
                    // All ANSI escapes sequences contain at least 2 bytes on modern platforms, so any HTML emitted
                    // directly after the first character is received is due to the initialization process of the stream and
                    // belongs at position 0 (i.e. default background/foreground colors).
                    if (inCount == 1) {
                        inCount = 0;
                    }
                    LOGGER.log(Level.FINEST, "emitting {0} @{1}/{2}", new Object[] { html, inCount, text.getText().length() });
                    text.addMarkup(inCount, html);
                    if (inCount != lastPoint) {
                        lastPoint = inCount;
                        int hide = inCount - outCount;
                        // If openTags is not empty, but there are no escape sequences directly on this line, or if we
                        // are emitting closing tags when closing the stream, there is nothing to hide.
                        if (hide != 0) {
                            LOGGER.log(Level.FINEST, "hiding {0} @{1}", new Object[] { hide, outCount });
                            text.addMarkup(outCount, outCount + hide, "<!--", "-->");
                            hiddenCharAdjustment += hide;
                        }
=======
                    LOGGER.log(Level.FINEST, "emitting {0} @{1}/{2}", new Object[] { html, incoming.getCount(), s.length() });
                    text.addMarkup(incoming.getCount(), html);
                    if (incoming.getCount() != lastPoint) {
                        lastPoint = incoming.getCount();
                        int hide = incoming.getCount() - outgoing.getCount() - adjustment;
                        LOGGER.log(Level.FINEST, "hiding {0} @{1}", new Object[] { hide, outgoing.getCount() + adjustment });
                        text.addMarkup(outgoing.getCount() + adjustment, outgoing.getCount() + adjustment + hide, "<!--", "-->");
                        adjustment += hide;
>>>>>>> d425b663
                    }
                }
            }
            EmitterImpl emitter = new EmitterImpl();
<<<<<<< HEAD
            // We need to reopen tags that were still open at the end of the previous line so the stream's state is
            // correct in case those tags are closed in the middle of this line.
            try (AnsiHtmlOutputStream ansiOs = new AnsiHtmlOutputStream(outgoing, colorMap, emitter, openTags);
                    CountingOutputStream incoming = new CountingOutputStream(ansiOs)) {
                emitter.incoming = incoming;
                // We need to write one UTF-16 code unit at a time so that byte offsets match Java character offsets when inserting HTML.
                for (int i = 0; i < s.length(); i++) {
                    byte[] chars = String.valueOf(s.charAt(i)).getBytes(charset);
                    emitter.multiByteCharAdjustment += chars.length - 1;
                    incoming.write(chars);
                }
                nextOpenTags = ansiOs.getOpenTags();
                if (colorMap.getDefaultBackground() != null || colorMap.getDefaultForeground() != null) {
                    // The default color scheme will be opened automatically at the beginning of the stream on the next
                    // line, so we don't want to duplicate it.
                    nextOpenTags.remove(0);
=======
            CountingOutputStream incoming = new CountingOutputStream(new AnsiHtmlOutputStream(outgoing, colorMap, emitter));
            emitter.incoming = incoming;
            try {
                /*
                 * We only use AnsiHtmlOutputStream for its calls to Emitter.emitHtml when it encounters ANSI escape
                 * sequences; the output of the stream will be discarded. To know where to insert HTML in the MarkupText,
                 * we track the number of bytes we have written, and use that as a char (UTF-16 code unit) offset into
                 * the original String. Since all ANSI escape sequences only use ASCII characters, and ASCII characters
                 * in UTF-16BE are all represented using a single code unit whose high byte is 0, and whose low byte is
                 * the same as it would be in an 8-bit ASCII encoding, we write all ASCII chars to the stream as the low
                 * byte of the code unit, and convert any other character into '?' as a placeholder so the number of
                 * bytes written matches the char offset into the String.
                 */
                for (int i = 0; i < s.length(); i++) {
                    char c = s.charAt(i);
                    // The highest ASCII character is 0x7F (DEL). High and low surrogate pairs in UTF-16BE will always
                    // be at least 0xD800 and will be converted to '?'.
                    if (c >= 0x80) {
                        c = '?';
                    }
                    incoming.write(c);
>>>>>>> d425b663
                }
                // Tags open at the end of the line are closed when the stream is closed by the try-with-resources block.
            } catch (IOException x) {
                LOGGER.log(Level.WARNING, null, x);
            }
            LOGGER.finer(() -> "\"" + StringEscapeUtils.escapeJava(s) + "\" → \"" + StringEscapeUtils.escapeJava(text.toString(true)) + "\"");
        }
        return openTags == nextOpenTags
                ? this
                : new ColorConsoleAnnotator(colorMapName, charset, nextOpenTags);
    }

    private Object readResolve() {
        // Compatibility for instances serialized before the openTags field was added.
        if (openTags == null) {
            return new ColorConsoleAnnotator(colorMapName, charset);
        } else {
            return this;
        }
    }

    @Extension
    public static final class Factory extends ConsoleAnnotatorFactory<Object> {

        @Override
        public ConsoleAnnotator<Object> newInstance(Object context) {
            LOGGER.log(Level.FINE, "context={0}", context);
            if (context instanceof Run) {
                ColorizedAction action = ((Run) context).getAction(ColorizedAction.class);
                if (action != null) {
                    return new ColorConsoleAnnotator(action.colorMapName);
                }
            } else if (Jenkins.get().getPlugin("workflow-api") != null && context instanceof FlowNode) {
                FlowNode node = (FlowNode) context;
                FlowExecutionOwner owner = node.getExecution().getOwner();
                if (owner != null) {
                    Queue.Executable exec = null;
                    try {
                        exec = owner.getExecutable();
                    } catch (IOException x) {
                        LOGGER.log(Level.WARNING, null, x);
                    }
                    if (exec instanceof Run) {
                        ColorizedAction action = ((Run) exec).getAction(ColorizedAction.class);
                        if (action != null) {
<<<<<<< HEAD
                            return new ColorConsoleAnnotator(action.colorMapName, /* JEP-206 */ "UTF-8");
=======
                            return new ColorConsoleAnnotator(action.colorMapName);
>>>>>>> d425b663
                        }
                    }
                }
            }
            return null;
        }

    }

}<|MERGE_RESOLUTION|>--- conflicted
+++ resolved
@@ -53,25 +53,16 @@
     private static final long serialVersionUID = 1;
 
     private final String colorMapName;
-<<<<<<< HEAD
-    private final String charset;
     private final @Nonnull List<AnsiAttributeElement> openTags;
 
-    ColorConsoleAnnotator(String colorMapName, String charset, List<AnsiAttributeElement> openTags) {
+    ColorConsoleAnnotator(String colorMapName, List<AnsiAttributeElement> openTags) {
         this.colorMapName = colorMapName;
-        this.charset = charset;
         this.openTags = openTags;
-        LOGGER.log(Level.FINE, "creating annotator with colorMapName={0} charset={1} openTags={2}", new Object[] { colorMapName, charset, openTags });
+        LOGGER.log(Level.FINE, "creating annotator with colorMapName={0} openTags={2}", new Object[] { colorMapName, openTags });
     }
 
-    ColorConsoleAnnotator(String colorMapName, String charset) {
-        this(colorMapName, charset, Collections.emptyList());
-=======
-
     ColorConsoleAnnotator(String colorMapName) {
-        this.colorMapName = colorMapName;
-        LOGGER.fine("creating annotator with colorMapName=" + colorMapName);
->>>>>>> d425b663
+        this(colorMapName, Collections.emptyList());
     }
 
     @Override
@@ -85,14 +76,12 @@
             CountingOutputStream outgoing = new CountingOutputStream(new NullOutputStream());
             class EmitterImpl implements AnsiAttributeElement.Emitter {
                 CountingOutputStream incoming;
-                int multiByteCharAdjustment;
-                int hiddenCharAdjustment;
+                int adjustment;
                 int lastPoint = -1; // multiple HTML tags may be emitted for one control sequence
                 @Override
                 public void emitHtml(String html) {
-<<<<<<< HEAD
-                    int inCount = incoming.getCount() - multiByteCharAdjustment;
-                    int outCount = outgoing.getCount() - multiByteCharAdjustment + hiddenCharAdjustment;
+                    int inCount = incoming.getCount();
+                    int outCount = outgoing.getCount() + adjustment;
                     // All ANSI escapes sequences contain at least 2 bytes on modern platforms, so any HTML emitted
                     // directly after the first character is received is due to the initialization process of the stream and
                     // belongs at position 0 (i.e. default background/foreground colors).
@@ -109,43 +98,17 @@
                         if (hide != 0) {
                             LOGGER.log(Level.FINEST, "hiding {0} @{1}", new Object[] { hide, outCount });
                             text.addMarkup(outCount, outCount + hide, "<!--", "-->");
-                            hiddenCharAdjustment += hide;
+                            adjustment += hide;
                         }
-=======
-                    LOGGER.log(Level.FINEST, "emitting {0} @{1}/{2}", new Object[] { html, incoming.getCount(), s.length() });
-                    text.addMarkup(incoming.getCount(), html);
-                    if (incoming.getCount() != lastPoint) {
-                        lastPoint = incoming.getCount();
-                        int hide = incoming.getCount() - outgoing.getCount() - adjustment;
-                        LOGGER.log(Level.FINEST, "hiding {0} @{1}", new Object[] { hide, outgoing.getCount() + adjustment });
-                        text.addMarkup(outgoing.getCount() + adjustment, outgoing.getCount() + adjustment + hide, "<!--", "-->");
-                        adjustment += hide;
->>>>>>> d425b663
                     }
                 }
             }
             EmitterImpl emitter = new EmitterImpl();
-<<<<<<< HEAD
             // We need to reopen tags that were still open at the end of the previous line so the stream's state is
             // correct in case those tags are closed in the middle of this line.
             try (AnsiHtmlOutputStream ansiOs = new AnsiHtmlOutputStream(outgoing, colorMap, emitter, openTags);
                     CountingOutputStream incoming = new CountingOutputStream(ansiOs)) {
                 emitter.incoming = incoming;
-                // We need to write one UTF-16 code unit at a time so that byte offsets match Java character offsets when inserting HTML.
-                for (int i = 0; i < s.length(); i++) {
-                    byte[] chars = String.valueOf(s.charAt(i)).getBytes(charset);
-                    emitter.multiByteCharAdjustment += chars.length - 1;
-                    incoming.write(chars);
-                }
-                nextOpenTags = ansiOs.getOpenTags();
-                if (colorMap.getDefaultBackground() != null || colorMap.getDefaultForeground() != null) {
-                    // The default color scheme will be opened automatically at the beginning of the stream on the next
-                    // line, so we don't want to duplicate it.
-                    nextOpenTags.remove(0);
-=======
-            CountingOutputStream incoming = new CountingOutputStream(new AnsiHtmlOutputStream(outgoing, colorMap, emitter));
-            emitter.incoming = incoming;
-            try {
                 /*
                  * We only use AnsiHtmlOutputStream for its calls to Emitter.emitHtml when it encounters ANSI escape
                  * sequences; the output of the stream will be discarded. To know where to insert HTML in the MarkupText,
@@ -164,7 +127,12 @@
                         c = '?';
                     }
                     incoming.write(c);
->>>>>>> d425b663
+                }
+                nextOpenTags = ansiOs.getOpenTags();
+                if (colorMap.getDefaultBackground() != null || colorMap.getDefaultForeground() != null) {
+                    // The default color scheme will be opened automatically at the beginning of the stream on the next
+                    // line, so we don't want to duplicate it.
+                    nextOpenTags.remove(0);
                 }
                 // Tags open at the end of the line are closed when the stream is closed by the try-with-resources block.
             } catch (IOException x) {
@@ -174,13 +142,13 @@
         }
         return openTags == nextOpenTags
                 ? this
-                : new ColorConsoleAnnotator(colorMapName, charset, nextOpenTags);
+                : new ColorConsoleAnnotator(colorMapName, nextOpenTags);
     }
 
     private Object readResolve() {
         // Compatibility for instances serialized before the openTags field was added.
         if (openTags == null) {
-            return new ColorConsoleAnnotator(colorMapName, charset);
+            return new ColorConsoleAnnotator(colorMapName);
         } else {
             return this;
         }
@@ -210,11 +178,7 @@
                     if (exec instanceof Run) {
                         ColorizedAction action = ((Run) exec).getAction(ColorizedAction.class);
                         if (action != null) {
-<<<<<<< HEAD
-                            return new ColorConsoleAnnotator(action.colorMapName, /* JEP-206 */ "UTF-8");
-=======
                             return new ColorConsoleAnnotator(action.colorMapName);
->>>>>>> d425b663
                         }
                     }
                 }
