--- conflicted
+++ resolved
@@ -242,7 +242,6 @@
     }
 
     private void assertNlsOnRunningPipeline() {
-<<<<<<< HEAD
         jenkinsRule.then(r -> {
             final String script = "ansiColor('xterm') {\n" +
                 "echo '\033[34mHello\033[0m \033[33mcolorful\033[0m \033[35mworld!\033[0m'" +
@@ -258,27 +257,6 @@
                 .replaceAll("<div.+?/div>", "");
             final String nl = System.lineSeparator();
             assertThat(html).contains("ansiColor" + nl + "[Pipeline] {" + nl + nl).contains("[Pipeline] }" + nl + nl + "[Pipeline] // ansiColor");
-=======
-        story.addStep(new Statement() {
-
-            @Override
-            public void evaluate() throws Throwable {
-                final String script = "ansiColor('xterm') {\n" +
-                    "echo '\033[34mHello\033[0m \033[33mcolorful\033[0m \033[35mworld!\033[0m'" +
-                    "}";
-                final WorkflowJob project = story.j.jenkins.createProject(WorkflowJob.class, "willPrintAdditionalNl");
-                project.setDefinition(new CpsFlowDefinition(script, true));
-                story.j.assertBuildStatusSuccess(project.scheduleBuild2(0));
-                StringWriter writer = new StringWriter();
-                assertTrue(project.getLastBuild().getLogText().writeHtmlTo(0, writer) > 0);
-                final String html = writer.toString().replaceAll("<!--.+?-->", "")
-                    .replaceAll("</span>", "")
-                    .replaceAll("<span.+?>", "")
-                    .replaceAll("<div.+?/div>", "");
-                final String nl = System.lineSeparator();
-                assertThat(html).contains("ansiColor" + nl + "[Pipeline] {" + nl + nl).contains("[Pipeline] }" + nl + nl + "[Pipeline] // ansiColor");
-            }
->>>>>>> 0d69f836
         });
     }
 }